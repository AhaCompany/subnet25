--- conflicted
+++ resolved
@@ -20,11 +20,8 @@
 from folding.store import Job
 from folding.utils.opemm_simulation_config import SimulationConfig
 from folding.utils.ops import (
-<<<<<<< HEAD
     OpenMMException,
-=======
     ValidationError,
->>>>>>> 54d3effb
     check_and_download_pdbs,
     check_if_directory_exists,
     load_pdb_ids,
@@ -428,16 +425,9 @@
                 )
 
             # Make sure that we are enough steps ahead in the log file compared to the checkpoint file.
-<<<<<<< HEAD
-            # Checks if log_file is 5000 steps ahead of checkpoint AND that the log_file has at least 5000 steps
-            if (self.log_step - self.simulation.currentStep) < 5000 and len(
-                self.log_file
-            ) >= 5000:
-=======
             # Checks if log_file is MIN_STEPS steps ahead of checkpoint
             if (self.log_step - self.simulation.currentStep) < MIN_SIMULATION_STEPS:
                 # If the miner did not run enough steps, we will load the old checkpoint
->>>>>>> 54d3effb
                 checkpoint_path = os.path.join(
                     self.miner_data_directory, f"{self.current_state}_old.cpt"
                 )
