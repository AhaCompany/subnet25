import os
import glob
import re
from typing import List, Dict
from pathlib import Path
import random
from collections import defaultdict

import bittensor as bt
import pandas as pd
from dataclasses import dataclass

from folding.utils.ops import (
    FF_WATER_PAIRS,
    run_cmd_commands,
    check_if_directory_exists,
    gro_hash,
    load_pdb_ids,
    calc_potential_from_edr,
    select_random_pdb_id,
    check_and_download_pdbs,
    get_last_step_time,
)
from folding.store import Job

# root level directory for the project (I HATE THIS)
ROOT_DIR = Path(__file__).resolve().parents[2]


@dataclass
class Protein:
    @property
    def name(self):
        return self.protein_pdb.split(".")[0]

    def __init__(
        self,
        ff: str,
        box: str,
        config: Dict,
        pdb_id: str = None,
        water: str = None,
        load_md_inputs: bool = False,
        epsilon: float = 5e3,
    ):
        self.base_directory = os.path.join(str(ROOT_DIR), "data")

        self.pdb_id = pdb_id.lower()
        self.setup_filepaths()

        self.ff = ff
        self.box = box

        if water is not None:
            self.water = water
        else:
            self.water = FF_WATER_PAIRS[self.ff]

        self.config = config

        self.mdp_files = ["nvt.mdp", "npt.mdp", "md.mdp", "emin.mdp"]
        self.other_files = [
            "em.gro",
            "posre*",
            "topol*",
        ]  # capture all possible topol or posre chains

        self.md_inputs = (
            self.read_and_return_files(filenames=self.other_files + self.mdp_files)
            if load_md_inputs
            else {}
        )

        # set to an arbitrarilly high number to ensure that the first miner is always accepted.
        self.init_energy = 0
        self.pdb_complexity = defaultdict(int)
        self.epsilon = epsilon

    def setup_filepaths(self):
        self.pdb_file = f"{self.pdb_id}.pdb"
        self.pdb_directory = os.path.join(self.base_directory, self.pdb_id)
        self.pdb_location = os.path.join(self.pdb_directory, self.pdb_file)

        self.validator_directory = os.path.join(self.pdb_directory, "validator")
        self.gro_path = os.path.join(self.validator_directory, "em.gro")
        self.topol_path = os.path.join(self.validator_directory, "topol.top")

    @staticmethod
    def from_job(job: Job, config: Dict):
        # TODO: This must be called after the protein has already been downloaded etc.
        bt.logging.warning(f"sampling pdb job {job.pdb}")
        # Load_md_inputs is set to True to ensure that miners get files every query.
        protein = Protein(
            pdb_id=job.pdb,
            ff=job.ff,
            box=job.box,
            water=job.water,
            config=config,
            load_md_inputs=True,
            epsilon=job.epsilon,
        )

        try:
            protein.pdb_complexity = Protein._get_pdb_complexity(protein.pdb_location)
            protein.init_energy = calc_potential_from_edr(
                output_dir=protein.validator_directory, edr_name="em.edr"
            )
            protein._calculate_epsilon()
        except:
            bt.logging.error(
                f"pdb_complexity or init_energy failed for {protein.pdb_id}."
            )
        finally:
            return protein

    @staticmethod
    def _get_pdb_complexity(pdb_path):
        """Get the complexity of the pdb file by counting the number of atoms, residues, etc."""
        pdb_complexity = defaultdict(int)
        with open(pdb_path, "r") as f:
            for line in f.readlines():
                key = line.split()[0].strip()
                pdb_complexity[key] += 1
        return pdb_complexity

    def gather_pdb_id(self):
        if self.pdb_id is None:
            PDB_IDS = load_pdb_ids(
                root_dir=ROOT_DIR, filename="pdb_ids.pkl"
            )  # TODO: This should be a class variable via config
            self.pdb_id = select_random_pdb_id(PDB_IDS=PDB_IDS)
            bt.logging.debug(f"Selected random pdb id: {self.pdb_id!r}")

        self.pdb_file_tmp = f"{self.pdb_id}_protein_tmp.pdb"
        self.pdb_file_cleaned = f"{self.pdb_id}_protein.pdb"

    def setup_pdb_directory(self):
        # if directory doesn't exist, download the pdb file and save it to the directory
        if not os.path.exists(self.pdb_directory):
            os.makedirs(self.pdb_directory)

        if not os.path.exists(os.path.join(self.pdb_directory, self.pdb_file)):
            if not check_and_download_pdbs(
                pdb_directory=self.pdb_directory,
                pdb_id=self.pdb_file,
                download=True,
                force=self.config.force_use_pdb,
            ):
                raise Exception(
                    f"Failed to download {self.pdb_file} to {self.pdb_directory}"
                )

        else:
            bt.logging.info(
                f"PDB file {self.pdb_file} already exists in path {self.pdb_directory!r}."
            )

    def check_for_missing_files(self, required_files: List[str]):
        missing_files = [
            filename
            for filename in required_files
            if not os.path.exists(os.path.join(self.pdb_directory, filename))
        ]

        if len(missing_files) > 0:
            return missing_files
        return None

    def read_and_return_files(self, filenames: List) -> Dict:
        """Read the files and return them as a dictionary."""
        files_to_return = {}
        for file in filenames:
            for f in glob.glob(os.path.join(self.validator_directory, file)):
                try:
                    files_to_return[f.split("/")[-1]] = open(f, "r").read()
                except Exception as E:
                    # bt.logging.warning(
                    #     f"Attempted to put file {file} in md_inputs.\nError: {E}"
                    # )
                    continue
        return files_to_return

    def setup_simulation(self):
        """forward method defines the following:
        1. gather the pdb_id and setup the namings.
        2. setup the pdb directory and download the pdb file if it doesn't exist.
        3. check for missing files and generate the input files if they are missing.
        4. edit the necessary config files and add them to the synapse object self.md_inputs[file] = content
        4. save the files to the validator directory for record keeping.
        """
        bt.logging.info(
            f"Launching {self.pdb_id} Protein Job with the following configuration\nff : {self.ff}\nbox : {self.box}\nwater : {self.water}"
        )

        ## Setup the protein directory and sample a random pdb_id if not provided
        self.gather_pdb_id()
        self.setup_pdb_directory()

        # TODO: Enable this to send checkpoints rather than only the initial set of files

        required_files = self.mdp_files + self.other_files
        missing_files = self.check_for_missing_files(required_files=required_files)

        if missing_files is not None:
            self.generate_input_files()

        # Create a validator directory to store the files
        check_if_directory_exists(output_directory=self.validator_directory)

        # Read the files that should exist now based on generate_input_files.
        self.md_inputs = self.read_and_return_files(filenames=self.other_files)
        params_to_change = [
            "nstvout",  # Save velocities every 0 steps
            "nstfout",  # Save forces every 0 steps
            "nstxout-compressed",  # Save coordinates to trajectory every 50,000 steps
            "nstenergy",  # Save energies every 50,000 steps
            "nstlog",  # Update log file every 50,000 steps
        ]

        # Check if the files need to be changed based on the config, and then save.
        self.edit_files(
            mdp_files=self.mdp_files,
            params_to_change=params_to_change,
            seed=self.config.seed,
        )

        self.save_files(
            files=self.md_inputs,
            output_directory=self.validator_directory,
            write_mode="w",
        )

        self.remaining_steps = []
        self.pdb_complexity = Protein._get_pdb_complexity(self.pdb_location)
        self.init_energy = calc_potential_from_edr(
            output_dir=self.validator_directory, edr_name="em.edr"
        )
        self._calculate_epsilon()

    def __str__(self):
        return f"Protein(pdb_id={self.pdb_id}, ff={self.ff}, box={self.box}"

    def __repr__(self):
        return self.__str__()

    def calculate_params_save_interval(self):
        # TODO Define what this function should do. Placeholder for now.
        return self.config.save_interval

    def check_configuration_file_commands(self) -> List[str]:
        """
        There are a set of configuration files that are used to setup the simulation
        environment. These are typically denoted by the force field name. If they do
        not exist, then we default to the same names without the force field included.
        """
        # strip away trailing number in forcefield name e.g charmm27 -> charmm, and
        ff_base = "".join([c for c in self.ff if not c.isdigit()])

        filepaths = [
            f"{self.base_directory}/nvt_{ff_base}.mdp",
            f"{self.base_directory}/npt_{ff_base}.mdp",
            f"{self.base_directory}/md_{ff_base}.mdp",
            f"{self.base_directory}/emin_{ff_base}.mdp",
        ]

        commands = []

        for file_path in filepaths:
            match = re.search(
                r"/([^/]+)_" + re.escape(ff_base) + r"\.mdp", file_path
            )  # extract the nvt, npt...
            config_name = match.group(1)

            if os.path.exists(file_path):
                commands.append(
                    f"cp {file_path} {self.pdb_directory}/{config_name}.mdp"
                )
            else:
                # If the file with the _ff suffix doesn't exist, remove it from the base filepath.
                path = re.sub(r"_" + re.escape(ff_base), "", file_path)
                commands.append(f"cp {path} {self.pdb_directory}/{config_name}.mdp")

        return commands

    # Function to generate GROMACS input files
    def generate_input_files(self):
        bt.logging.info(f"Changing path to {self.pdb_directory}")
        os.chdir(self.pdb_directory)

        bt.logging.info(
            f"pdb file is set to: {self.pdb_file}, and it is located at {self.pdb_location}"
        )

        commands = self.check_configuration_file_commands()

        # Commands to generate GROMACS input files
        commands += [
            f"grep -v HETATM {self.pdb_file} > {self.pdb_file_tmp}",  # remove lines with HETATM
            f"grep -v CONECT {self.pdb_file_tmp} > {self.pdb_file_cleaned}",  # remove lines with CONECT
            f"gmx pdb2gmx -f {self.pdb_file_cleaned} -ff {self.ff} -o processed.gro -water {self.water}",  # Input the file into GROMACS and get three output files: topology, position restraint, and a post-processed structure file
            f"gmx editconf -f processed.gro -o newbox.gro -c -d 1.0 -bt {self.box}",  # Build the "box" to run our simulation of one protein molecule
            "gmx solvate -cp newbox.gro -cs spc216.gro -o solvated.gro -p topol.top",
            "touch ions.mdp",  # Create a file to add ions to the system
            "gmx grompp -f ions.mdp -c solvated.gro -p topol.top -o ions.tpr",
            'echo "SOL" | gmx genion -s ions.tpr -o solv_ions.gro -p topol.top -pname NA -nname CL -neutral',
        ]

        # Validator does the first step of the energy minimization
        commands += [
            f"gmx grompp -f {self.pdb_directory}/emin.mdp -c solv_ions.gro -p topol.top -o em.tpr",
            "gmx mdrun -v -deffnm em",
        ]

        run_cmd_commands(
            commands=commands,
            suppress_cmd_output=self.config.suppress_cmd_output,
            verbose=self.config.verbose,
        )

        # Here we are going to change the path to a validator folder, and move ALL the files except the pdb file
        check_if_directory_exists(output_directory=self.validator_directory)
        # Move all files
        cmd = f'find . -maxdepth 1 -type f ! -name "*.pdb" -exec mv {{}} {self.validator_directory}/ \;'
        bt.logging.debug(f"Moving all files except pdb to {self.validator_directory}")
        os.system(cmd)

        # We want to catch any errors that occur in the above steps and then return the error to the user
        return True

    def gen_seed(self):
        """Generate a random seed"""
        return random.randint(1000, 999999)

    def edit_files(self, mdp_files: List, params_to_change: List, seed: int = None):
        """Edit the files that are needed for simulation and attach them to md_inputs.

        Args:
            mdp_files (List): Files that contain parameters to change.
            params_to_change (List): List of parameters to change in the desired file(s)
            seed (int): Seed to use for the simulation. Defaults to None.
        """

        seed = self.gen_seed() if seed is None else seed

        def mapper(content: str, param_name: str, value: int) -> str:
            """change the parameter value to the desired value in the content of the file."""
            content = re.sub(
                f"{param_name}\\s+=\\s+-?\\d+", f"{param_name} = {value}", content
            )
            return content

        for file in mdp_files:
            filepath = os.path.join(self.validator_directory, file)
            content = open(filepath, "r").read()

            # Set the value of nsteps based on the config, orders of magnitude smaller than max_steps.
            # Set the value of gen_seed, ld-seed based on the current instance.
            if file == "emin.mdp":
                params_values = {"ld-seed": seed}
            elif file == "nvt.mdp":
                params_values = {
                    "nsteps": self.config.nvt_steps
                    if self.config.nvt_steps is not None
                    else self.config.max_steps // 100,
                    "gen_seed": seed,
                    "ld-seed": seed,
                }
            elif file == "npt.mdp":
                params_values = {
                    "nsteps": self.config.npt_steps
                    if self.config.npt_steps is not None
                    else self.config.max_steps // 10,
                    "ld-seed": seed,
                }
            elif file == "md.mdp":
                params_values = {"nsteps": self.config.max_steps, "ld-seed": seed}

            # Specific implementation for each file
            for param_name, value in params_values.items():
                content = mapper(content=content, param_name=param_name, value=value)

            save_interval = self.calculate_params_save_interval()
            for param in params_to_change:
                if param in content:
                    bt.logging.debug(
                        f"Changing {param} in {file} to {save_interval}..."
                    )
                    content = mapper(
                        content=content, param_name=param, value=save_interval
                    )

            self.md_inputs[file] = content

    def save_files(
        self, files: Dict, output_directory: str, write_mode: str = "wb"
    ) -> Dict:
        """Save the simulation files generated on the validator side to a desired output directory.

        Args:
            files (Dict): Dictionary mapping between filename and content
            output_directory (str)
            write_mode (str, optional): How the file should be written. Defaults to "wb".

        Returns:
            _type_: _description_
        """
        bt.logging.info(f"⏰ Saving files to {output_directory}...")
        check_if_directory_exists(output_directory=output_directory)

        filetypes = {}
        for filename, content in files.items():
            filetypes[filename.split(".")[-1]] = filename
            # loop over all of the output files and save to local disk
            with open(os.path.join(output_directory, filename), write_mode) as f:
                f.write(content)

        return filetypes

    def delete_files(self, directory: str):
        bt.logging.info(f"Deleting files in {directory}")
        for file in os.listdir(directory):
            os.remove(os.path.join(directory, file))
        # os.rmdir(output_directory)

    def get_miner_data_directory(self, hotkey: str):
        self.miner_data_directory = os.path.join(self.validator_directory, hotkey[:8])

    def compute_intermediate_gro(
        self,
        output_directory: str,
        md_outputs_exts: Dict,  # mapping from file extension to filename in md_output
        simulation_step_time: float,  # A step (frame) of the simulation that you want to compute the gro file on.
    ) -> str:
        """
        Compute the intermediate gro file from the xtc and tpr file from the miner.
        We do this because we need to ensure that the miners are running the correct protein.

        Args:
            md_output (Dict): dictionary of information from the miner.
        """

        # Make times to 1 decimal place for gromacs stability.
        simulation_step_time = round(simulation_step_time, 1)

        gro_file_location = os.path.join(output_directory, "intermediate.gro")
        tpr_file = os.path.join(output_directory, md_outputs_exts["tpr"])
        xtc_file = os.path.join(output_directory, md_outputs_exts["xtc"])

        command = [
            f"echo System | gmx trjconv -s {tpr_file} -f {xtc_file} -o {gro_file_location} -nobackup -b {simulation_step_time} -e {simulation_step_time}"
        ]

        bt.logging.warning(f"Computing an intermediate gro...")
        run_cmd_commands(
            commands=command,
            suppress_cmd_output=self.config.suppress_cmd_output,
            verbose=self.config.verbose,
        )

        return gro_file_location

    def rerun(self, output_directory: str, gro_file_location: str):
        """Rerun method is to rerun a step of a miner simulation to ensure that
        the miner is running the correct protein.

        Args:
            output_directory: The directory where the files are stored and where the rerun files will be written to.
                output location will be the miner directory held on the validator side, from get_miner_data_directory
            gro_file_name: The name of the .gro file that will be rerun. This is calculated by the *validator* beforehand.
        """
        rerun_mdp = os.path.join(
            self.base_directory, "rerun.mdp"
        )  # rerun file is a base config that we never change.
        topol_path = os.path.join(
            self.validator_directory, "topol.top"
        )  # all miners get the same topol file.
        tpr_path = os.path.join(output_directory, "rerun.tpr")

        commands = [
            f"gmx grompp -f {rerun_mdp} -c {gro_file_location} -p {topol_path} -o {tpr_path}",
            f"gmx mdrun -s {tpr_path} -rerun {gro_file_location} -deffnm {output_directory}/rerun_energy",  # -s specifies the file.
        ]
        run_cmd_commands(
            commands=commands,
            suppress_cmd_output=self.config.suppress_cmd_output,
            verbose=self.config.verbose,
        )

    def process_md_output(self, md_output: Dict, hotkey: str) -> bool:
        """
        1. Check md_output for the required files, if unsuccessful return False
        2. Save files if above is valid
        3. Check the hash of the .gro file to ensure miners are running the correct protein.
        4.
        """

        required_files_extensions = ["xtc", "tpr", "log"]

        # This is just mapper from the file extension to the name of the file stores in the dict.
        md_outputs_exts = {
            k.split(".")[-1]: k
            for k, v in md_output.items()
            if len(v) > 0 and "center" not in k
        }

        if len(md_output.keys()) == 0:
            bt.logging.warning(
                f"Miner {hotkey[:8]} returned empty md_output... Skipping!"
            )
            return False

        for ext in required_files_extensions:
            if ext not in md_outputs_exts:
                bt.logging.error(f"Missing file with extension {ext} in md_output")
                return False

        self.get_miner_data_directory(hotkey=hotkey)

        # Save files so we can check the hash later.
        self.save_files(
            files=md_output,
            output_directory=self.miner_data_directory,
        )

        last_miner_simulation_step_time = get_last_step_time(
            os.path.join(self.miner_data_directory, md_outputs_exts["log"])
        )

        # We need to generate the gro file from the miner to ensure they are not cheating.
        gro_file_location = self.compute_intermediate_gro(
            output_directory=self.miner_data_directory,
            md_outputs_exts=md_outputs_exts,
            simulation_step_time=last_miner_simulation_step_time,
        )

        # Check that the md_output contains the right protein through gro_hash
        if gro_hash(gro_path=self.gro_path) != gro_hash(gro_path=gro_file_location):
            bt.logging.warning(
                f"The hash for .gro file from hotkey {hotkey} is incorrect, so reward is zero!"
            )
            self.delete_files(directory=self.miner_data_directory)
            return False
        bt.logging.debug(f"The hash for .gro file is correct!")

        # Once we have confirmed that the gro-file is correct, then we rerun a single-step simulation to acquire the energy.
        # .gro -> .edr
        self.rerun(
            output_directory=self.miner_data_directory,
            gro_file_location=gro_file_location,
        )
        return True

<<<<<<< HEAD
    def is_run_valid(self, energy: float, hotkey: str):
        output_directory = self.get_miner_data_directory(hotkey=hotkey)
        gro_file_location = os.path.join(output_directory, "intermediate.gro")

        md_mdp = os.path.join(
            self.validator_directory, "md.mdp"
        )  # md.mdp file is a base config that we never change.
        topol_path = os.path.join(
            self.validator_directory, "topol.top"
        )  # all miners get the same topol file.
        tpr_path = os.path.join(output_directory, "check.tpr")

        # computing 10 steps of the simulation with production parameters
        commands = [
            f"gmx grompp -f {md_mdp} -c {gro_file_location} -r {gro_file_location} -p {topol_path} -o {tpr_path}",
            f"gmx mdrun -s {tpr_path} -deffnm {output_directory}/check -ntmpi 1 -nsteps 10",
        ]

        # computing the energy after the 10 step production run
        commands += [
            f"echo Potential | gmx energy -f {output_directory}/check.edr -o {output_directory}/check.xvg"
        ]

        run_cmd_commands(
            commands=commands,
            suppress_cmd_output=self.config.suppress_cmd_output,
            verbose=self.config.verbose,
        )
        df_check = pd.read_csv(
            f"{output_directory}/check.xvg",
            skiprows=24,
            delim_whitespace=True,
            names=["Time", "Energy"],
        )

        check_energy = df_check["Energy"].iloc[-1]
        percentage_change = abs(((check_energy - energy) / energy))
        cmd = f"rm {output_directory}/check* "
        os.system(cmd)
        if check_energy > energy and percentage_change > 0.01:
            return False, check_energy
        return True, check_energy
=======
    def get_energy(
        self,
        data_type: str,
        output_path: str = None,
        base_command: str = "gmx energy",
        xvg_command: str = "-xvg none",
    ):
        if output_path is None:
            output_path = self.miner_data_directory

        xvg_name = "rerun_energy_extracted.xvg"
        output_data_location = os.path.join(output_path, xvg_name)
        command = [
            f"printf '{data_type}\n0\n' | {base_command} -f {output_path}/rerun_energy.edr -o {output_data_location} {xvg_command}"
        ]
        run_cmd_commands(command)
        return self.extract(filepath=output_data_location, names=["step", "energy"])

    def get_rmsd(self, output_path: str = None, xvg_command: str = "-xvg none"):
        if output_path is None:
            output_path = self.miner_data_directory

        xvg_name = "rmsd_xray.xvg"
        output_data_location = os.path.join(output_path, xvg_name)
        command = [
            f"echo '4 4' | gmx rms -s {self.validator_directory}/em.tpr -f {output_path}/rerun_energy.trr -o {output_data_location} -tu ns {xvg_command}"
        ]
        run_cmd_commands(command)

        return self.extract(filepath=output_data_location, names=["step", "rmsd"])
>>>>>>> f6060eea

    def _calculate_epsilon(self):
        if "ATOM" in self.pdb_complexity.keys():
            num_atoms = self.pdb_complexity["ATOM"]

            if num_atoms > 100:
                self.epsilon = 7.14819473 * num_atoms + 1.68442317e04

    def extract(self, filepath: str, names=["step", "default-name"]):
        return pd.read_csv(filepath, sep="\s+", header=None, names=names)<|MERGE_RESOLUTION|>--- conflicted
+++ resolved
@@ -550,7 +550,6 @@
         )
         return True
 
-<<<<<<< HEAD
     def is_run_valid(self, energy: float, hotkey: str):
         output_directory = self.get_miner_data_directory(hotkey=hotkey)
         gro_file_location = os.path.join(output_directory, "intermediate.gro")
@@ -593,7 +592,7 @@
         if check_energy > energy and percentage_change > 0.01:
             return False, check_energy
         return True, check_energy
-=======
+
     def get_energy(
         self,
         data_type: str,
@@ -624,7 +623,6 @@
         run_cmd_commands(command)
 
         return self.extract(filepath=output_data_location, names=["step", "rmsd"])
->>>>>>> f6060eea
 
     def _calculate_epsilon(self):
         if "ATOM" in self.pdb_complexity.keys():
