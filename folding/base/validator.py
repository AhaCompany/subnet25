# The MIT License (MIT)
# Copyright © 2024 Yuma Rao
# Copyright © 2024 Macrocosmos AI

# Permission is hereby granted, free of charge, to any person obtaining a copy of this software and associated
# documentation files (the “Software”), to deal in the Software without restriction, including without limitation
# the rights to use, copy, modify, merge, publish, distribute, sublicense, and/or sell copies of the Software,
# and to permit persons to whom the Software is furnished to do so, subject to the following conditions:

# The above copyright notice and this permission notice shall be included in all copies or substantial portions of
# the Software.

# THE SOFTWARE IS PROVIDED “AS IS”, WITHOUT WARRANTY OF ANY KIND, EXPRESS OR IMPLIED, INCLUDING BUT NOT LIMITED TO
# THE WARRANTIES OF MERCHANTABILITY, FITNESS FOR A PARTICULAR PURPOSE AND NONINFRINGEMENT. IN NO EVENT SHALL
# THE AUTHORS OR COPYRIGHT HOLDERS BE LIABLE FOR ANY CLAIM, DAMAGES OR OTHER LIABILITY, WHETHER IN AN ACTION
# OF CONTRACT, TORT OR OTHERWISE, ARISING FROM, OUT OF OR IN CONNECTION WITH THE SOFTWARE OR THE USE OR OTHER
# DEALINGS IN THE SOFTWARE.

import os
import json
import copy
import torch
import asyncio
import argparse
import threading
import numpy as np
import bittensor as bt
from pathlib import Path
from folding.utils.logger import logger

from typing import List, Optional

from folding.mock import MockDendrite
from folding.base.neuron import BaseNeuron
from folding.utils.config import add_validator_args
from folding.organic.validator import OrganicValidator
from folding.utils.ops import print_on_retry

from tenacity import retry, stop_after_attempt, wait_fixed, retry_if_result

ROOT_DIR = Path(__file__).resolve().parents[2]


class BaseValidatorNeuron(BaseNeuron):
    """
    Base class for Bittensor validators. Your validator should inherit from this class.
    """

    @classmethod
    def add_args(cls, parser: argparse.ArgumentParser):
        super().add_args(parser)
        add_validator_args(cls, parser)

    def __init__(self, config=None):
        super().__init__(config=config)

        # Save a copy of the hotkeys to local memory.
        self.hotkeys = copy.deepcopy(self.metagraph.hotkeys)

        # Dendrite lets us send messages to other nodes (axons) in the network.
        if self.config.mock:
            self.dendrite = MockDendrite(wallet=self.wallet)
        else:
            self.dendrite = bt.dendrite(wallet=self.wallet)
        logger.info(f"Dendrite: {self.dendrite}")

        # Set up initial scoring weights for validation
        logger.info("Building validation weights.")
        self.scores = torch.zeros(self.metagraph.n, dtype=torch.float32, device=self.device)

        # Serve axon to enable external connections.
        if not self.config.neuron.axon_off:
            self.axon = bt.axon(wallet=self.wallet, config=self.config)
            self._serve_axon()

        else:
            logger.warning("axon off, not serving ip to chain.")

        # Create asyncio event loop to manage async tasks.
        self.loop = asyncio.get_event_loop()

        # Instantiate runners
        self.should_exit: bool = False
        self.is_running: bool = False
        self.thread: threading.Thread = None
        self.lock = asyncio.Lock()

        self._organic_scoring: Optional[OrganicValidator] = None
        if not self.config.neuron.axon_off and not self.config.neuron.organic_disabled:
            self._organic_scoring = OrganicValidator(
                axon=self.axon,
                validator=self,
                synth_dataset=None,
                trigger=self.config.neuron.organic_trigger,
                trigger_frequency=self.config.neuron.organic_trigger_frequency,
                trigger_frequency_min=self.config.neuron.organic_trigger_frequency_min,
            )

            self.loop.create_task(self._organic_scoring.start_loop())
        else:
            logger.warning(
                "Organic scoring is not enabled. To enable, remove '--neuron.axon_off' and '--neuron.organic_disabled'"
            )

        self.load_and_merge_configs()

    def _serve_axon(self):
        """Serve axon to enable external connections"""
        validator_uid = self.metagraph.hotkeys.index(self.wallet.hotkey.ss58_address)
        logger.info(f"Serving validator IP of UID {validator_uid} to chain...")
        self.axon.serve(netuid=self.config.netuid, subtensor=self.subtensor).start()

    @retry(
        stop=stop_after_attempt(3),  # Retry up to 3 times
        wait=wait_fixed(1),  # Wait 1 second between retries
        retry=retry_if_result(lambda result: result is False),  # Retry if the result is False
        after=print_on_retry,
    )
    def set_weights(self):
        """
        Sets the validator weights to the metagraph hotkeys based on the scores it has received from the miners. The weights determine the trust and incentive level the validator assigns to miner nodes on the network.
        """

        # Check if self.scores contains any NaN values and log a warning if it does.
        if torch.isnan(self.scores).any():
            logger.warning(
                f"Scores contain NaN values. This may be due to a lack of responses from miners, or a bug in your reward functions."
            )

        # Calculate the average reward for each uid across non-zero values.
        # Replace any NaN values with 0.
        raw_weights = torch.nn.functional.normalize(self.scores, p=1, dim=0).to("cpu").numpy()

        logger.debug("raw_weights", raw_weights)
        logger.debug("raw_weight_uids", self.metagraph.uids)
        # Process the raw weights to final_weights via subtensor limitations.
        (
            processed_weight_uids,
            processed_weights,
        ) = bt.utils.weight_utils.process_weights_for_netuid(
            uids=self.metagraph.uids,
            weights=raw_weights,
            netuid=self.config.netuid,
            subtensor=self.subtensor,
            metagraph=self.metagraph,
        )
        logger.debug("processed_weights", processed_weights)
        logger.debug("processed_weight_uids", processed_weight_uids)

        # Convert to uint16 weights and uids.
        (
            uint_uids,
            uint_weights,
        ) = bt.utils.weight_utils.convert_weights_and_uids_for_emit(
            uids=processed_weight_uids, weights=processed_weights
        )
        logger.debug("uint_weights", uint_weights)
        logger.debug("uint_uids", uint_uids)

        # Set the weights on chain via our subtensor connection.
        result = self.subtensor.set_weights(
            wallet=self.wallet,
            netuid=self.config.netuid,
            uids=uint_uids,
            weights=uint_weights,
            wait_for_finalization=False,
            wait_for_inclusion=False,
            version_key=self.spec_version,
        )

        logger.debug(result)
        return result[0]

    def resync_metagraph(self):
        """Resyncs the metagraph and updates the hotkeys and moving averages based on the new metagraph."""
        logger.info("resync_metagraph()")

        # Copies state of metagraph before syncing.
        previous_metagraph = copy.deepcopy(self.metagraph)

        # Sync the metagraph.
        self.metagraph.sync(subtensor=self.subtensor)

        # Check if the metagraph axon info has changed.
        if previous_metagraph.axons == self.metagraph.axons:
            return

        logger.info("Metagraph updated, re-syncing hotkeys, dendrite pool and moving averages")
        # Zero out all hotkeys that have been replaced.
        for uid, hotkey in enumerate(self.hotkeys):
            if hotkey != self.metagraph.hotkeys[uid]:
                self.scores[uid] = 0  # hotkey has been replaced
                self.miner_registry.reset(miner_uid=uid)

        # Check to see if the metagraph has changed size.
        # If so, we need to add new hotkeys and moving averages.
        if len(self.hotkeys) < len(self.metagraph.hotkeys):
            # Update the size of the moving average scores.
            new_moving_average = torch.zeros((self.metagraph.n)).to(self.device)
            min_len = min(len(self.hotkeys), len(self.scores))
            new_moving_average[:min_len] = self.scores[:min_len]
            self.scores = new_moving_average

        # Update the hotkeys.
        self.hotkeys = copy.deepcopy(self.metagraph.hotkeys)

    async def update_scores(self, rewards: torch.FloatTensor, uids: List[int]):
        """Performs exponential moving average on the scores based on the rewards received from the miners."""

        # Check if rewards contains NaN values.
        if torch.isnan(rewards).any():
            logger.warning(f"NaN values detected in rewards: {rewards}")
            # Replace any NaN values in rewards with 0.
            rewards = torch.nan_to_num(rewards, 0)

        if isinstance(uids, torch.Tensor):
            uids_tensor = uids.clone().detach()
        else:
            uids_tensor = torch.tensor(uids).to(self.device)

        # Compute forward pass rewards, assumes uids are mutually exclusive.
        # shape: [ metagraph.n ]
        scattered_rewards: torch.FloatTensor = self.scores.scatter(0, uids_tensor, rewards).to(self.device)
        logger.debug(f"Scattered rewards: {rewards}")

        # Update scores with rewards produced by this step.
        # shape: [ metagraph.n ]
        alpha: float = self.config.neuron.moving_average_alpha
        self.scores: torch.FloatTensor = alpha * scattered_rewards + (1 - alpha) * self.scores.to(self.device)

        logger.debug(f"Updated moving avg scores: {self.scores}")

    def save_state(self):
        """Saves the state of the validator to a file."""
        logger.info("Saving validator state.")

        # Save the state of the validator to file.
        torch.save(
            {
                "step": self.step,
                "scores": self.scores,
                "hotkeys": self.hotkeys,
            },
            self.config.neuron.full_path + "/state.pt",
        )

    def load_state(self):
        """Loads the state of the validator from a file."""
        try:
            state = torch.load(self.config.neuron.full_path + "/state.pt")
            self.step = state["step"]
            self.scores = state["scores"]
            self.hotkeys = state["hotkeys"]
            logger.info("Loaded previously saved validator state information.")
        except:
            logger.info("Previous validator state not found... Weight copying the average of the network.")
<<<<<<< HEAD

            valid_indices = np.where(self.metagraph.validator_permit)[0]
            valid_weights = self.metagraph.weights[valid_indices]
            valid_stakes = self.metagraph.S[valid_indices]
            normalized_stakes = valid_stakes / np.sum(valid_stakes)
=======
>>>>>>> 63db13bc

            self.scores = self.get_chain_weights()
            self.step = 1
<<<<<<< HEAD
            self.scores = torch.tensor(np.dot(normalized_stakes, valid_weights)).to(self.device)
=======

    def get_chain_weights(self) -> torch.Tensor:
        """Obtain the stake weighted average of all validator weights on chain."""
        valid_indices = np.where(self.metagraph.validator_permit)[0]
        valid_weights = self.metagraph.weights[valid_indices]
        valid_stakes = self.metagraph.S[valid_indices]
        normalized_stakes = valid_stakes / np.sum(valid_stakes)

        weights = torch.tensor(np.dot(normalized_stakes, valid_weights)).to(self.device)
        return weights
>>>>>>> 63db13bc

    def load_config_json(self):
        config_json_path = os.path.join(str(ROOT_DIR), "folding/utils/config_input.json")
        with open(config_json_path, "r") as file:
            config = json.load(file)
        return config

    def load_and_merge_configs(self):
        json_config = self.load_config_json()
        self.config.protein.update(json_config)<|MERGE_RESOLUTION|>--- conflicted
+++ resolved
@@ -254,20 +254,9 @@
             logger.info("Loaded previously saved validator state information.")
         except:
             logger.info("Previous validator state not found... Weight copying the average of the network.")
-<<<<<<< HEAD
-
-            valid_indices = np.where(self.metagraph.validator_permit)[0]
-            valid_weights = self.metagraph.weights[valid_indices]
-            valid_stakes = self.metagraph.S[valid_indices]
-            normalized_stakes = valid_stakes / np.sum(valid_stakes)
-=======
->>>>>>> 63db13bc
 
             self.scores = self.get_chain_weights()
             self.step = 1
-<<<<<<< HEAD
-            self.scores = torch.tensor(np.dot(normalized_stakes, valid_weights)).to(self.device)
-=======
 
     def get_chain_weights(self) -> torch.Tensor:
         """Obtain the stake weighted average of all validator weights on chain."""
@@ -278,7 +267,6 @@
 
         weights = torch.tensor(np.dot(normalized_stakes, valid_weights)).to(self.device)
         return weights
->>>>>>> 63db13bc
 
     def load_config_json(self):
         config_json_path = os.path.join(str(ROOT_DIR), "folding/utils/config_input.json")
