# The MIT License (MIT)
# Copyright © 2024 Yuma Rao
# Copyright © 2024 Macrocosmos AI

# Permission is hereby granted, free of charge, to any person obtaining a copy of this software and associated
# documentation files (the “Software”), to deal in the Software without restriction, including without limitation
# the rights to use, copy, modify, merge, publish, distribute, sublicense, and/or sell copies of the Software,
# and to permit persons to whom the Software is furnished to do so, subject to the following conditions:

# The above copyright notice and this permission notice shall be included in all copies or substantial portions of
# the Software.

# THE SOFTWARE IS PROVIDED “AS IS”, WITHOUT WARRANTY OF ANY KIND, EXPRESS OR IMPLIED, INCLUDING BUT NOT LIMITED TO
# THE WARRANTIES OF MERCHANTABILITY, FITNESS FOR A PARTICULAR PURPOSE AND NONINFRINGEMENT. IN NO EVENT SHALL
# THE AUTHORS OR COPYRIGHT HOLDERS BE LIABLE FOR ANY CLAIM, DAMAGES OR OTHER LIABILITY, WHETHER IN AN ACTION
# OF CONTRACT, TORT OR OTHERWISE, ARISING FROM, OUT OF OR IN CONNECTION WITH THE SOFTWARE OR THE USE OR OTHER
# DEALINGS IN THE SOFTWARE.

import os
import json
import copy
import torch
import asyncio
import argparse
import threading
import bittensor as bt
from pathlib import Path

<<<<<<< HEAD
from typing import List, Optional
=======
from typing import List
from pathlib import Path
>>>>>>> 2e9fa996

from folding.mock import MockDendrite
from folding.base.neuron import BaseNeuron
from folding.utils.config import add_validator_args
<<<<<<< HEAD
from folding.organic.validator import OrganicValidator
=======
from folding.utils.ops import print_on_retry

from tenacity import retry, stop_after_attempt, wait_fixed, retry_if_result
>>>>>>> 2e9fa996

ROOT_DIR = Path(__file__).resolve().parents[2]


class BaseValidatorNeuron(BaseNeuron):
    """
    Base class for Bittensor validators. Your validator should inherit from this class.
    """

    @classmethod
    def add_args(cls, parser: argparse.ArgumentParser):
        super().add_args(parser)
        add_validator_args(cls, parser)

    def __init__(self, config=None):
        super().__init__(config=config)

        # Save a copy of the hotkeys to local memory.
        self.hotkeys = copy.deepcopy(self.metagraph.hotkeys)

        # Dendrite lets us send messages to other nodes (axons) in the network.
        if self.config.mock:
            self.dendrite = MockDendrite(wallet=self.wallet)
        else:
            self.dendrite = bt.dendrite(wallet=self.wallet)
        bt.logging.info(f"Dendrite: {self.dendrite}")

        # Set up initial scoring weights for validation
        bt.logging.info("Building validation weights.")
        self.scores = torch.zeros(
            self.metagraph.n, dtype=torch.float32, device=self.device
        )

        # Serve axon to enable external connections.
        if not self.config.neuron.axon_off:
            self.axon = bt.axon(wallet=self.wallet, config=self.config)
            self._serve_axon()

        else:
            bt.logging.warning("axon off, not serving ip to chain.")

        # Create asyncio event loop to manage async tasks.
        self.loop = asyncio.get_event_loop()

        # Instantiate runners
        self.should_exit: bool = False
        self.is_running: bool = False
        self.thread: threading.Thread = None
        self.lock = asyncio.Lock()

        self._organic_scoring: Optional[OrganicValidator] = None
        if not self.config.neuron.axon_off and not self.config.neuron.organic_disabled:
            self._organic_scoring = OrganicValidator(
                axon=self.axon,
                validator=self,
                synth_dataset=None,
                trigger=self.config.neuron.organic_trigger,
                trigger_frequency=self.config.neuron.organic_trigger_frequency,
                trigger_frequency_min=self.config.neuron.organic_trigger_frequency_min,
            )

            self.loop.create_task(self._organic_scoring.start_loop())
        else:
            bt.logging.warning(
                "Organic scoring is not enabled. To enable, remove '--neuron.axon_off' and '--neuron.organic_disabled'"
            )

        self.load_and_merge_configs()

    def _serve_axon(self):
        """Serve axon to enable external connections"""
        validator_uid = self.metagraph.hotkeys.index(self.wallet.hotkey.ss58_address)
        bt.logging.info(f"Serving validator IP of UID {validator_uid} to chain...")
        self.axon.serve(netuid=self.config.netuid, subtensor=self.subtensor).start()

    @retry(
        stop=stop_after_attempt(3),  # Retry up to 3 times
        wait=wait_fixed(1),  # Wait 1 second between retries
        retry=retry_if_result(
            lambda result: result is False
        ),  # Retry if the result is False
        after=print_on_retry
    )
    def set_weights(self):
        """
        Sets the validator weights to the metagraph hotkeys based on the scores it has received from the miners. The weights determine the trust and incentive level the validator assigns to miner nodes on the network.
        """

        # Check if self.scores contains any NaN values and log a warning if it does.
        if torch.isnan(self.scores).any():
            bt.logging.warning(
                f"Scores contain NaN values. This may be due to a lack of responses from miners, or a bug in your reward functions."
            )

        # Calculate the average reward for each uid across non-zero values.
        # Replace any NaN values with 0.
        raw_weights = torch.nn.functional.normalize(self.scores, p=1, dim=0)

        bt.logging.debug("raw_weights", raw_weights)
        bt.logging.debug("raw_weight_uids", self.metagraph.uids.to("cpu"))
        # Process the raw weights to final_weights via subtensor limitations.
        (
            processed_weight_uids,
            processed_weights,
        ) = bt.utils.weight_utils.process_weights_for_netuid(
            uids=self.metagraph.uids.to("cpu"),
            weights=raw_weights.to("cpu"),
            netuid=self.config.netuid,
            subtensor=self.subtensor,
            metagraph=self.metagraph,
        )
        bt.logging.debug("processed_weights", processed_weights)
        bt.logging.debug("processed_weight_uids", processed_weight_uids)

        # Convert to uint16 weights and uids.
        (
            uint_uids,
            uint_weights,
        ) = bt.utils.weight_utils.convert_weights_and_uids_for_emit(
            uids=processed_weight_uids, weights=processed_weights
        )
        bt.logging.debug("uint_weights", uint_weights)
        bt.logging.debug("uint_uids", uint_uids)

        # Set the weights on chain via our subtensor connection.
        result = self.subtensor.set_weights(
            wallet=self.wallet,
            netuid=self.config.netuid,
            uids=uint_uids,
            weights=uint_weights,
            wait_for_finalization=False,
            wait_for_inclusion=False,
            version_key=self.spec_version,
        )

            
        return result

    def resync_metagraph(self):
        """Resyncs the metagraph and updates the hotkeys and moving averages based on the new metagraph."""
        bt.logging.info("resync_metagraph()")

        # Copies state of metagraph before syncing.
        previous_metagraph = copy.deepcopy(self.metagraph)

        # Sync the metagraph.
        self.metagraph.sync(subtensor=self.subtensor)

        # Check if the metagraph axon info has changed.
        if previous_metagraph.axons == self.metagraph.axons:
            return

        bt.logging.info(
            "Metagraph updated, re-syncing hotkeys, dendrite pool and moving averages"
        )
        # Zero out all hotkeys that have been replaced.
        for uid, hotkey in enumerate(self.hotkeys):
            if hotkey != self.metagraph.hotkeys[uid]:
                self.scores[uid] = 0  # hotkey has been replaced

        # Check to see if the metagraph has changed size.
        # If so, we need to add new hotkeys and moving averages.
        if len(self.hotkeys) < len(self.metagraph.hotkeys):
            # Update the size of the moving average scores.
            new_moving_average = torch.zeros((self.metagraph.n)).to(self.device)
            min_len = min(len(self.hotkeys), len(self.scores))
            new_moving_average[:min_len] = self.scores[:min_len]
            self.scores = new_moving_average

        # Update the hotkeys.
        self.hotkeys = copy.deepcopy(self.metagraph.hotkeys)

    async def update_scores(self, rewards: torch.FloatTensor, uids: List[int]):
        """Performs exponential moving average on the scores based on the rewards received from the miners."""

        # Check if rewards contains NaN values.
        if torch.isnan(rewards).any():
            bt.logging.warning(f"NaN values detected in rewards: {rewards}")
            # Replace any NaN values in rewards with 0.
            rewards = torch.nan_to_num(rewards, 0)

        # Check if `uids` is already a tensor and clone it to avoid the warning.
        if isinstance(uids, torch.Tensor):
            uids_tensor = uids.clone().detach()
        else:
            uids_tensor = torch.tensor(uids).to(self.device)

        # Compute forward pass rewards, assumes uids are mutually exclusive.
        # shape: [ metagraph.n ]
        scattered_rewards: torch.FloatTensor = self.scores.scatter(
            0, uids_tensor, rewards
        ).to(self.device)
        bt.logging.debug(f"Scattered rewards: {rewards}")

        # Update scores with rewards produced by this step.
        # shape: [ metagraph.n ]
        alpha: float = self.config.neuron.moving_average_alpha
        self.scores: torch.FloatTensor = alpha * scattered_rewards + (
            1 - alpha
        ) * self.scores.to(self.device)
        bt.logging.debug(f"Updated moving avg scores: {self.scores}")

    def save_state(self):
        """Saves the state of the validator to a file."""
        bt.logging.info("Saving validator state.")

        # Save the state of the validator to file.
        torch.save(
            {
                "step": self.step,
                "scores": self.scores,
                "hotkeys": self.hotkeys,
            },
            self.config.neuron.full_path + "/state.pt",
        )

    def load_state(self):
        """Loads the state of the validator from a file."""
        bt.logging.info("Loading validator state.")

        # Load the state of the validator from file.
        state = torch.load(self.config.neuron.full_path + "/state.pt")
        self.step = state["step"]
        self.scores = state["scores"]
        self.hotkeys = state["hotkeys"]

    def load_config_json(self):
        config_json_path = os.path.join(
            str(ROOT_DIR), "folding/utils/config_input.json"
        )
        with open(config_json_path, "r") as file:
            config = json.load(file)
        return config

    def load_and_merge_configs(self):
        json_config = self.load_config_json()
        self.config.protein.update(json_config)<|MERGE_RESOLUTION|>--- conflicted
+++ resolved
@@ -26,23 +26,15 @@
 import bittensor as bt
 from pathlib import Path
 
-<<<<<<< HEAD
 from typing import List, Optional
-=======
-from typing import List
-from pathlib import Path
->>>>>>> 2e9fa996
 
 from folding.mock import MockDendrite
 from folding.base.neuron import BaseNeuron
 from folding.utils.config import add_validator_args
-<<<<<<< HEAD
 from folding.organic.validator import OrganicValidator
-=======
 from folding.utils.ops import print_on_retry
 
 from tenacity import retry, stop_after_attempt, wait_fixed, retry_if_result
->>>>>>> 2e9fa996
 
 ROOT_DIR = Path(__file__).resolve().parents[2]
 
