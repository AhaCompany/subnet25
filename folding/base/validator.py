# The MIT License (MIT)
# Copyright © 2024 Yuma Rao
# Copyright © 2024 Macrocosmos AI

# Permission is hereby granted, free of charge, to any person obtaining a copy of this software and associated
# documentation files (the “Software”), to deal in the Software without restriction, including without limitation
# the rights to use, copy, modify, merge, publish, distribute, sublicense, and/or sell copies of the Software,
# and to permit persons to whom the Software is furnished to do so, subject to the following conditions:

# The above copyright notice and this permission notice shall be included in all copies or substantial portions of
# the Software.

# THE SOFTWARE IS PROVIDED “AS IS”, WITHOUT WARRANTY OF ANY KIND, EXPRESS OR IMPLIED, INCLUDING BUT NOT LIMITED TO
# THE WARRANTIES OF MERCHANTABILITY, FITNESS FOR A PARTICULAR PURPOSE AND NONINFRINGEMENT. IN NO EVENT SHALL
# THE AUTHORS OR COPYRIGHT HOLDERS BE LIABLE FOR ANY CLAIM, DAMAGES OR OTHER LIABILITY, WHETHER IN AN ACTION
# OF CONTRACT, TORT OR OTHERWISE, ARISING FROM, OUT OF OR IN CONNECTION WITH THE SOFTWARE OR THE USE OR OTHER
# DEALINGS IN THE SOFTWARE.

import os
import json
import copy
import torch
import asyncio
import argparse
import threading
import bittensor as bt
from pathlib import Path

from typing import List, Optional

from folding.mock import MockDendrite
from folding.base.neuron import BaseNeuron
from folding.utils.config import add_validator_args
from folding.organic.validator import OrganicValidator
from folding.utils.ops import print_on_retry

from tenacity import retry, stop_after_attempt, wait_fixed, retry_if_result
from loguru import logger

ROOT_DIR = Path(__file__).resolve().parents[2]


class BaseValidatorNeuron(BaseNeuron):
    """
    Base class for Bittensor validators. Your validator should inherit from this class.
    """

    @classmethod
    def add_args(cls, parser: argparse.ArgumentParser):
        super().add_args(parser)
        add_validator_args(cls, parser)

    def __init__(self, config=None):
        super().__init__(config=config)

        # Save a copy of the hotkeys to local memory.
        self.hotkeys = copy.deepcopy(self.metagraph.hotkeys)

        # Dendrite lets us send messages to other nodes (axons) in the network.
        if self.config.mock:
            self.dendrite = MockDendrite(wallet=self.wallet)
        else:
            self.dendrite = bt.dendrite(wallet=self.wallet)
        logger.info(f"Dendrite: {self.dendrite}")

        # Set up initial scoring weights for validation
        logger.info("Building validation weights.")
        self.scores = torch.zeros(
            self.metagraph.n, dtype=torch.float32, device=self.device
        )

        # Serve axon to enable external connections.
        if not self.config.neuron.axon_off:
            self.axon = bt.axon(wallet=self.wallet, config=self.config)
            self._serve_axon()

        else:
            logger.warning("axon off, not serving ip to chain.")

        # Create asyncio event loop to manage async tasks.
        self.loop = asyncio.get_event_loop()

        # Instantiate runners
        self.should_exit: bool = False
        self.is_running: bool = False
        self.thread: threading.Thread = None
        self.lock = asyncio.Lock()

        self._organic_scoring: Optional[OrganicValidator] = None
        if not self.config.neuron.axon_off and not self.config.neuron.organic_disabled:
            self._organic_scoring = OrganicValidator(
                axon=self.axon,
                validator=self,
                synth_dataset=None,
                trigger=self.config.neuron.organic_trigger,
                trigger_frequency=self.config.neuron.organic_trigger_frequency,
                trigger_frequency_min=self.config.neuron.organic_trigger_frequency_min,
            )

            self.loop.create_task(self._organic_scoring.start_loop())
        else:
            bt.logging.warning(
                "Organic scoring is not enabled. To enable, remove '--neuron.axon_off' and '--neuron.organic_disabled'"
            )

<<<<<<< HEAD
        self.load_and_merge_configs()

    def _serve_axon(self):
        """Serve axon to enable external connections"""
        validator_uid = self.metagraph.hotkeys.index(self.wallet.hotkey.ss58_address)
        bt.logging.info(f"Serving validator IP of UID {validator_uid} to chain...")
        self.axon.serve(netuid=self.config.netuid, subtensor=self.subtensor).start()
=======
        logger.info("serving ip to chain...")
        try:
            self.axon = bt.axon(wallet=self.wallet, config=self.config)

            try:
                self.subtensor.serve_axon(
                    netuid=self.config.netuid,
                    axon=self.axon,
                )
                logger.info(
                    f"Running validator {self.axon} on network: {self.config.subtensor.chain_endpoint} with netuid: {self.config.netuid}"
                )
            except Exception as e:
                logger.error(f"Failed to serve Axon with exception: {e}")
                pass

        except Exception as e:
            logger.error(f"Failed to create Axon initialize with exception: {e}")
            pass
>>>>>>> 0b7d5474

    @retry(
        stop=stop_after_attempt(3),  # Retry up to 3 times
        wait=wait_fixed(1),  # Wait 1 second between retries
        retry=retry_if_result(
            lambda result: result is False
        ),  # Retry if the result is False
        after=print_on_retry
    )
    def set_weights(self):
        """
        Sets the validator weights to the metagraph hotkeys based on the scores it has received from the miners. The weights determine the trust and incentive level the validator assigns to miner nodes on the network.
        """

        # Check if self.scores contains any NaN values and log a warning if it does.
        if torch.isnan(self.scores).any():
            logger.warning(
                f"Scores contain NaN values. This may be due to a lack of responses from miners, or a bug in your reward functions."
            )

        # Calculate the average reward for each uid across non-zero values.
        # Replace any NaN values with 0.
        raw_weights = torch.nn.functional.normalize(self.scores, p=1, dim=0)

        logger.debug("raw_weights", raw_weights)
        logger.debug("raw_weight_uids", self.metagraph.uids.to("cpu"))
        # Process the raw weights to final_weights via subtensor limitations.
        (
            processed_weight_uids,
            processed_weights,
        ) = bt.utils.weight_utils.process_weights_for_netuid(
            uids=self.metagraph.uids.to("cpu"),
            weights=raw_weights.to("cpu"),
            netuid=self.config.netuid,
            subtensor=self.subtensor,
            metagraph=self.metagraph,
        )
        logger.debug("processed_weights", processed_weights)
        logger.debug("processed_weight_uids", processed_weight_uids)

        # Convert to uint16 weights and uids.
        (
            uint_uids,
            uint_weights,
        ) = bt.utils.weight_utils.convert_weights_and_uids_for_emit(
            uids=processed_weight_uids, weights=processed_weights
        )
        logger.debug("uint_weights", uint_weights)
        logger.debug("uint_uids", uint_uids)

        # Set the weights on chain via our subtensor connection.
        result = self.subtensor.set_weights(
            wallet=self.wallet,
            netuid=self.config.netuid,
            uids=uint_uids,
            weights=uint_weights,
            wait_for_finalization=False,
            wait_for_inclusion=False,
            version_key=self.spec_version,
        )

            
        return result

    def resync_metagraph(self):
        """Resyncs the metagraph and updates the hotkeys and moving averages based on the new metagraph."""
        logger.info("resync_metagraph()")

        # Copies state of metagraph before syncing.
        previous_metagraph = copy.deepcopy(self.metagraph)

        # Sync the metagraph.
        self.metagraph.sync(subtensor=self.subtensor)

        # Check if the metagraph axon info has changed.
        if previous_metagraph.axons == self.metagraph.axons:
            return

        logger.info(
            "Metagraph updated, re-syncing hotkeys, dendrite pool and moving averages"
        )
        # Zero out all hotkeys that have been replaced.
        for uid, hotkey in enumerate(self.hotkeys):
            if hotkey != self.metagraph.hotkeys[uid]:
                self.scores[uid] = 0  # hotkey has been replaced

        # Check to see if the metagraph has changed size.
        # If so, we need to add new hotkeys and moving averages.
        if len(self.hotkeys) < len(self.metagraph.hotkeys):
            # Update the size of the moving average scores.
            new_moving_average = torch.zeros((self.metagraph.n)).to(self.device)
            min_len = min(len(self.hotkeys), len(self.scores))
            new_moving_average[:min_len] = self.scores[:min_len]
            self.scores = new_moving_average

        # Update the hotkeys.
        self.hotkeys = copy.deepcopy(self.metagraph.hotkeys)

    async def update_scores(self, rewards: torch.FloatTensor, uids: List[int]):
        """Performs exponential moving average on the scores based on the rewards received from the miners."""

        # Check if rewards contains NaN values.
        if torch.isnan(rewards).any():
            logger.warning(f"NaN values detected in rewards: {rewards}")
            # Replace any NaN values in rewards with 0.
            rewards = torch.nan_to_num(rewards, 0)

        # Check if `uids` is already a tensor and clone it to avoid the warning.
        if isinstance(uids, torch.Tensor):
            uids_tensor = uids.clone().detach()
        else:
            uids_tensor = torch.tensor(uids).to(self.device)

        # Compute forward pass rewards, assumes uids are mutually exclusive.
        # shape: [ metagraph.n ]
        scattered_rewards: torch.FloatTensor = self.scores.scatter(
            0, uids_tensor, rewards
        ).to(self.device)
        logger.debug(f"Scattered rewards: {rewards}")

        # Update scores with rewards produced by this step.
        # shape: [ metagraph.n ]
        alpha: float = self.config.neuron.moving_average_alpha
        self.scores: torch.FloatTensor = alpha * scattered_rewards + (
            1 - alpha
        ) * self.scores.to(self.device)
        logger.debug(f"Updated moving avg scores: {self.scores}")

    def save_state(self):
        """Saves the state of the validator to a file."""
        logger.info("Saving validator state.")

        # Save the state of the validator to file.
        torch.save(
            {
                "step": self.step,
                "scores": self.scores,
                "hotkeys": self.hotkeys,
            },
            self.config.neuron.full_path + "/state.pt",
        )

    def load_state(self):
        """Loads the state of the validator from a file."""
        try:
            state = torch.load(self.config.neuron.full_path + "/state.pt")
            self.step = state["step"]
            self.scores = state["scores"]
            self.hotkeys = state["hotkeys"]
            logger.info("Loaded previously saved validator state information.")
        except:
            logger.info("Previous validator state not found... Starting from scratch")


    def load_config_json(self):
        config_json_path = os.path.join(
            str(ROOT_DIR), "folding/utils/config_input.json"
        )
        with open(config_json_path, "r") as file:
            config = json.load(file)
        return config

    def load_and_merge_configs(self):
        json_config = self.load_config_json()
        self.config.protein.update(json_config)<|MERGE_RESOLUTION|>--- conflicted
+++ resolved
@@ -103,7 +103,6 @@
                 "Organic scoring is not enabled. To enable, remove '--neuron.axon_off' and '--neuron.organic_disabled'"
             )
 
-<<<<<<< HEAD
         self.load_and_merge_configs()
 
     def _serve_axon(self):
@@ -111,27 +110,6 @@
         validator_uid = self.metagraph.hotkeys.index(self.wallet.hotkey.ss58_address)
         bt.logging.info(f"Serving validator IP of UID {validator_uid} to chain...")
         self.axon.serve(netuid=self.config.netuid, subtensor=self.subtensor).start()
-=======
-        logger.info("serving ip to chain...")
-        try:
-            self.axon = bt.axon(wallet=self.wallet, config=self.config)
-
-            try:
-                self.subtensor.serve_axon(
-                    netuid=self.config.netuid,
-                    axon=self.axon,
-                )
-                logger.info(
-                    f"Running validator {self.axon} on network: {self.config.subtensor.chain_endpoint} with netuid: {self.config.netuid}"
-                )
-            except Exception as e:
-                logger.error(f"Failed to serve Axon with exception: {e}")
-                pass
-
-        except Exception as e:
-            logger.error(f"Failed to create Axon initialize with exception: {e}")
-            pass
->>>>>>> 0b7d5474
 
     @retry(
         stop=stop_after_attempt(3),  # Retry up to 3 times
