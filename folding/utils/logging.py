import copy
import wandb
from typing import List
from loguru import logger
from dataclasses import asdict, dataclass
import os

import folding
import bittensor as bt


@dataclass
class Log:
    validator_model_id: str
    challenge: str
    challenge_prompt: str
    reference: str
    miners_ids: List[str]
    responses: List[str]
    miners_time: List[float]
    challenge_time: float
    reference_time: float
    rewards: List[float]
    task: dict
    # extra_info: dict


def should_reinit_wandb(self):
    # Check if wandb run needs to be rolled over.
    return (
        not self.config.wandb.off
        and self.step
        and self.step % self.config.wandb.run_step_length == 0
    )


def init_wandb(self, pdb_id: str, reinit=True, failed=False):
    """Starts a new wandb run."""

    tags = [
        self.wallet.hotkey.ss58_address,
        folding.__version__,
        str(folding.__spec_version__),
        f"netuid_{self.metagraph.netuid}",
    ]
    project = self.config.wandb.project_name
    if failed:
        tags.append("failed")

    if self.config.mock:
        tags.append("mock")
    if self.config.neuron.disable_set_weights:
        tags.append("disable_set_weights")
    wandb_config = {
        key: copy.deepcopy(self.config.get(key, None))
        for key in ("neuron", "reward", "netuid", "wandb")
    }
    wandb_config["neuron"].pop("full_path", None)

    id = None if pdb_id not in self.wandb_ids.keys() else self.wandb_ids[pdb_id]

<<<<<<< HEAD
    run = await asyncio.to_thread(
        wandb.init,
=======
    run = wandb.init(
>>>>>>> 2e9fa996
        anonymous="allow",
        name=pdb_id,
        reinit=reinit,
        project=project,
        id=id,
        entity=self.config.wandb.entity,
        config=wandb_config,
        mode="offline" if self.config.wandb.offline else "online",
        dir=self.config.neuron.full_path,
        tags=tags,
        notes=self.config.wandb.notes,
        resume="allow",
    )

    self.add_wandb_id(pdb_id, run.id)

    if id is None:
        bt.logging.success(
            prefix="Started a new wandb run",
            sufix=f"<blue> {pdb_id} </blue>",
        )
    else:
        bt.logging.success(
            prefix="updated a wandb run",
            sufix=f"<blue> {pdb_id} </blue>",
        )

    return run


def log_protein(run, pdb_id_path: str):
    """Logs the protein visualization to wandb.
    pdb_id_path: str: path to the pdb file on disk.
    """
    try:
<<<<<<< HEAD
        await asyncio.to_thread(run.log, {"protein_vis": wandb.Molecule(pdb_id_path)})
=======
        run.log({"protein_vis": wandb.Molecule(pdb_id_path)})
>>>>>>> 2e9fa996
    except:
        bt.logging.warning("Failed to log protein visualization")


def log_folded_protein(run, pdb_id_path: str):
    """Logs the folded protein visualization to wandb.
    pdb_id_path: str: path to the pdb file on disk.
    """
    try:
<<<<<<< HEAD
        await asyncio.to_thread(
            run.log, {"folded_protein_vis": wandb.Molecule(pdb_id_path)}
        )
=======
        run.log({"folded_protein_vis": wandb.Molecule(pdb_id_path)})
>>>>>>> 2e9fa996
    except:
        bt.logging.warning("Failed to log folded protein visualization")


def log_event(
    self,
    event,
    failed=False,
    pdb_location: str = None,
    folded_protein_location: str = None,
):
    if not self.config.neuron.dont_save_events:
        logger.log("EVENTS", "events", **event)

    if self.config.wandb.off:
        return
    pdb_id = event["pdb_id"]

    run = init_wandb(self, pdb_id=pdb_id, failed=failed)

    # Log the event to wandb.
    run.log(event)
    wandb.save(os.path.join(self.config.neuron.full_path, f"events.log"))

    if pdb_location is not None:
        log_protein(run, pdb_id_path=pdb_location)
    if folded_protein_location is not None:
        log_folded_protein(run, pdb_id_path=folded_protein_location)
        wandb.save(folded_protein_location)

    run.finish()

    if (event["validator_search_status"] == False) or (
        "active" in event and event["active"] == False
    ):
        self.remove_wandb_id(pdb_id)<|MERGE_RESOLUTION|>--- conflicted
+++ resolved
@@ -59,12 +59,7 @@
 
     id = None if pdb_id not in self.wandb_ids.keys() else self.wandb_ids[pdb_id]
 
-<<<<<<< HEAD
-    run = await asyncio.to_thread(
-        wandb.init,
-=======
     run = wandb.init(
->>>>>>> 2e9fa996
         anonymous="allow",
         name=pdb_id,
         reinit=reinit,
@@ -100,11 +95,7 @@
     pdb_id_path: str: path to the pdb file on disk.
     """
     try:
-<<<<<<< HEAD
-        await asyncio.to_thread(run.log, {"protein_vis": wandb.Molecule(pdb_id_path)})
-=======
         run.log({"protein_vis": wandb.Molecule(pdb_id_path)})
->>>>>>> 2e9fa996
     except:
         bt.logging.warning("Failed to log protein visualization")
 
@@ -114,13 +105,7 @@
     pdb_id_path: str: path to the pdb file on disk.
     """
     try:
-<<<<<<< HEAD
-        await asyncio.to_thread(
-            run.log, {"folded_protein_vis": wandb.Molecule(pdb_id_path)}
-        )
-=======
         run.log({"folded_protein_vis": wandb.Molecule(pdb_id_path)})
->>>>>>> 2e9fa996
     except:
         bt.logging.warning("Failed to log folded protein visualization")
 
