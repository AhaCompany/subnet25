--- conflicted
+++ resolved
@@ -153,13 +153,9 @@
     gro_hash: str = None
     update_interval: pd.Timedelta = pd.Timedelta(minutes=10)
     updated_count: int = 0
-<<<<<<< HEAD
-    max_time_no_improvement: pd.Timedelta = pd.Timedelta(minutes=20)
     min_updates: int = 5
-=======
     max_time_no_improvement: pd.Timedelta = pd.Timedelta(minutes=25)
-    min_updates: int = 10
->>>>>>> c0ded414
+
     epsilon: float = 0.05  # percentage.
     event: dict = None
 
